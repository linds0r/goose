--- conflicted
+++ resolved
@@ -47,13 +47,11 @@
 import { Recipe } from './recipe';
 import RecipesView from './components/RecipesView';
 import RecipeEditor from './components/RecipeEditor';
-import TextEditorView from './components/TextEditor/TextEditorView';
 
 export type View =
   | 'welcome'
   | 'chat'
   | 'pair'
-  | 'text-editor'
   | 'settings'
   | 'extensions'
   | 'moreModels'
@@ -651,110 +649,6 @@
   );
 };
 
-<<<<<<< HEAD
-const TextEditorRoute = () => {
-  const navigate = useNavigate();
-
-  const setView = (view: View, viewOptions?: ViewOptions) => {
-    // Convert view to route navigation
-    switch (view) {
-      case 'chat':
-        navigate('/');
-        break;
-      case 'pair':
-        navigate('/pair', { state: viewOptions });
-        break;
-      case 'text-editor':
-        navigate('/text-editor');
-        break;
-      case 'settings':
-        navigate('/settings', { state: viewOptions });
-        break;
-      case 'sessions':
-        navigate('/sessions');
-        break;
-      case 'schedules':
-        navigate('/schedules');
-        break;
-      case 'recipes':
-        navigate('/recipes');
-        break;
-      case 'permission':
-        navigate('/permission', { state: viewOptions });
-        break;
-      case 'ConfigureProviders':
-        navigate('/configure-providers');
-        break;
-      case 'sharedSession':
-        navigate('/shared-session', { state: viewOptions });
-        break;
-      case 'recipeEditor':
-        navigate('/recipe-editor', { state: viewOptions });
-        break;
-      case 'welcome':
-        navigate('/welcome');
-        break;
-      default:
-        navigate('/');
-    }
-  };
-
-  return <TextEditorView setView={setView} />;
-};
-
-// const ProjectsRoute = () => {
-//   const navigate = useNavigate();
-//
-//   const setView = (view: View, viewOptions?: ViewOptions) => {
-//     // Convert view to route navigation
-//     switch (view) {
-//       case 'chat':
-//         navigate('/');
-//         break;
-//       case 'pair':
-//         navigate('/pair', { state: viewOptions });
-//         break;
-//       case 'settings':
-//         navigate('/settings', { state: viewOptions });
-//         break;
-//       case 'sessions':
-//         navigate('/sessions');
-//         break;
-//       case 'schedules':
-//         navigate('/schedules');
-//         break;
-//       case 'recipes':
-//         navigate('/recipes');
-//         break;
-//       case 'permission':
-//         navigate('/permission', { state: viewOptions });
-//         break;
-//       case 'ConfigureProviders':
-//         navigate('/configure-providers');
-//         break;
-//       case 'sharedSession':
-//         navigate('/shared-session', { state: viewOptions });
-//         break;
-//       case 'recipeEditor':
-//         navigate('/recipe-editor', { state: viewOptions });
-//         break;
-//       case 'welcome':
-//         navigate('/welcome');
-//         break;
-//       default:
-//         navigate('/');
-//     }
-//   };
-//
-//   return (
-//     <React.Suspense fallback={<div>Loading projects...</div>}>
-//       <ProjectsContainer setView={setView} />
-//     </React.Suspense>
-//   );
-// };
-
-=======
->>>>>>> b0009117
 export default function App() {
   const [fatalError, setFatalError] = useState<string | null>(null);
   const [modalVisible, setModalVisible] = useState(false);
@@ -794,8 +688,8 @@
       case 'settings':
         window.location.hash = '#/settings';
         break;
-      case 'text-editor':
-        window.location.hash = '#/text-editor';
+      case 'extensions':
+        window.location.hash = '#/extensions';
         break;
       case 'sessions':
         window.location.hash = '#/sessions';
@@ -1533,14 +1427,6 @@
                   }
                 />
                 <Route
-                  path="text-editor"
-                  element={
-                    <ProviderGuard>
-                      <TextEditorRoute />
-                    </ProviderGuard>
-                  }
-                />
-                <Route
                   path="extensions"
                   element={
                     <ProviderGuard>
